# Changelog

All notable changes to mainline dht will be documented in this file.

<<<<<<< HEAD
<<<<<<< HEAD
## [Unreleased]

### Added

- `DhtBuilder` wrapper around `Config`, instead of `Settings` doubling as a builder.

### Changed

- Rename `Settings` to `Config`

=======
>>>>>>> af95e0f8
##  [4.2.0](https://github.com/pubky/mainline/compare/v4.1.0...v4.2.0) - 2024-12-13

### Added

<<<<<<< HEAD
- Kake MutableItem de/serializable (mikedilger)
=======
- Make MutableItem de/serializable (mikedilger)
>>>>>>> af95e0f8

##  [4.1.0](https://github.com/pubky/mainline/compare/v3.0.0...v4.1.0) - 2024-11-29

### Added

- Export `errors` module containing `PutError` as a part of the response of `Rpc::put`.
- `Dht::find_node()` and `AsyncDht::find_node()` to find the closest nodes to a certain target.
- `Dht::info()` and `AsyncDht::info()` some internal information about the node from one method.
- `Info::dht_size_estimate` to get the ongoing dht size estimate resulting from watching results of all queries.
- `Info::id` to get the Id of the node.
- `measure_dht` example to estimate the DHT size.

### Changed

- Removed all internal panic `#![deny(clippy::unwrap_used)]`.
- `Testnet::new(size)` returns a `Result<Testnet>`.
- `Dht::local_addr()` and `AsyncDht::local_addr()` replaced with `::info()`.
- `Dht::shutdown()` and `AsyncDht::shutdown()` are now idempotent, and returns `()`.
- `Rpc::drop` uses `tracing::debug!()` to log dropping the Rpc.
- `Id::as_bytes()` instead of exposing internal `bytes` property.
- Replace crate `Error` with more granular errors.
- Replace Flume's `RecvError` with `expect()` message, since the sender should never be dropped to soon.
- `DhtWasShutdown` error is a standalone error.
- `InvalidIdSize` error is a standalone error.
- Rename `DhtSettings` to `Settings`
- Rename `DhtServer` to `DefaultServer`
- `Dht::get_immutable()` and `AsyncDht::get_immutable()` return `Result<Option<bytes::Bytes>, DhtWasShutdown>`
- `Node` fields are now all private, with `id()` and `address()` getters.
- Changed `Settings` to be a the Builder, and make fields private.
- Replaced `Rpc::new()` with `Settings::build_rpc()`.
- Update the client version from `RS01` to `RS04`

### Removed

- Removed `mainline::error::Error` and `mainline::error::Result`.<|MERGE_RESOLUTION|>--- conflicted
+++ resolved
@@ -2,8 +2,6 @@
 
 All notable changes to mainline dht will be documented in this file.
 
-<<<<<<< HEAD
-<<<<<<< HEAD
 ## [Unreleased]
 
 ### Added
@@ -14,17 +12,11 @@
 
 - Rename `Settings` to `Config`
 
-=======
->>>>>>> af95e0f8
 ##  [4.2.0](https://github.com/pubky/mainline/compare/v4.1.0...v4.2.0) - 2024-12-13
 
 ### Added
 
-<<<<<<< HEAD
-- Kake MutableItem de/serializable (mikedilger)
-=======
 - Make MutableItem de/serializable (mikedilger)
->>>>>>> af95e0f8
 
 ##  [4.1.0](https://github.com/pubky/mainline/compare/v3.0.0...v4.1.0) - 2024-11-29
 
